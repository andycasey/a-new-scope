# coding: utf-8

""" Analyse spectroscopic data """

from __future__ import division, print_function

__author__ = "Andy Casey <arc@ast.cam.ac.uk>"

__all__ = ["initial_point", "log_prior", "log_likelihood", "log_probability", "solve"]

# Standard library
import logging
import multiprocessing.pool
import os
import threading
import re
from functools import partial
from itertools import chain
from time import time

# Third-party
import acor
import emcee
import numpy as np
import numpy.random as random
from scipy import optimize as op, stats, ndimage

# Module
import models, utils, specutils

logger = logging.getLogger(__name__.split(".")[0])

_prior_eval_env_ = { 
    "locals": None, "globals": None, "__name__": None, "__file__": None, "__builtins__": None,
    "uniform": lambda a, b: partial(stats.uniform.logpdf, **{"loc": a, "scale": b - a}),
    "normal": lambda a, b: partial(stats.norm.logpdf, **{"loc": a, "scale": b})
}

def initial_point(evaluated_priors, model, observations):
    """
    Return an initial theta point for the model, given the data.

    :param evaluated_priors:
        A dictionary containing the priors (values) to employ for the scattering
        process for each parameter (key)

    :type evaluated_priors:
        dict

    :param model:
        The model class.

    :type model:
        :class:`sick.models.Model`

    :param observations:
        The observed spectra.

    :type observations:
        iterable of :class:`sick.specutils.Spectrum1D` objects

    :raises ValueError:
        If the scattering distribution for a parameter is uninterpretable.

    :returns:
        An initial starting point for :math:`\\Theta`.

    :rtype:
        :class:`numpy.array`
    """

    # Set the default priors:
    # Default doppler shift priors
    initial_distributions = {}
    initial_distributions.update(dict(
        [("z.{0}".format(c), "cross_correlate({0})".format(c)) for c in model.channels]
    ))

    # Default smoothing priors should be absolute normals
    initial_distributions.update(dict(zip(
        ["convolve.{0}".format(channel) for channel in model.channels],
        ["abs(normal(0, 1))"] * len(model.channels)
    )))

    # Default outlier distribution priors
    initial_distributions.update({"Pb": "uniform(0, 1)"})
    all_fluxes = np.array(list(chain(*[each.flux for each in observations])))
    all_fluxes = all_fluxes[np.isfinite(all_fluxes)]

    initial_distributions.update({"Vb": "normal({0}, 0.5 * {0})".format(np.std(all_fluxes)**2)})

    # Environment variables for explicit priors
    # The channel names will be passed to contain all the information required
    # for cross-correlation
    env = { "locals": None, "globals": None, "__name__": None, "__file__": None,
        "__builtins__": None, "normal": random.normal, "uniform": random.uniform,
        "cross_correlate": specutils.__cross_correlate__, "abs": abs, }

    # Overwrite initial_distributions with any explicit priors:
    initial_distributions.update(model.priors.copy())

    current_point = []
    model_intensities = {}
    continuum_parameters = {}

    if evaluated_priors is None:
        evaluated_priors = {}
    else:
        evaluated_priors = evaluated_priors.copy()

    scaled_observations = {}
    
    for i, parameter in enumerate(model.parameters):

        # Have we already evaluated this parameter?
        if parameter in evaluated_priors.keys():
            current_point.append(evaluated_priors[parameter])
            continue

        # Have we got priors for all grid points?
        if len(current_point) == len(model.grid_points.dtype.names):

            # Interpolate intensities at this point
            try:
                model_intensities.update(model.interpolate_flux(tuple(current_point)))
            except (IndexError, ValueError) as e:
                break

            # Check the intensities are finite, otherwise move on
            if not np.all(map(np.all, map(np.isfinite, model_intensities.values()))):
                break

            # Smooth the model intensities if required
            for channel in model_intensities.keys():
                
                if "convolve.{0}".format(channel) in model.parameters:

                    # We have to evaluate this prior now
                    sigma = eval(initial_distributions["convolve.{0}".format(channel)], env)
                    kernel = (sigma/(2 * (2*np.log(2))**0.5))/np.mean(np.diff(model.dispersion[channel]))
                    
                    evaluated_priors["convolve.{0}".format(channel)] = sigma

                    # Smooth the model intensities
                    model_intensities[channel] = ndimage.gaussian_filter1d(model_intensities[channel], kernel)

                # Get continuum knots/coefficients for each aperture
                observed_channel = observations[model.channels.index(channel)]

                continuum = observed_channel.flux/np.interp(observed_channel.disp,
                    model.dispersion[channel], model_intensities[channel], left=np.nan,
                    right=np.nan)

                finite_continuum = np.isfinite(continuum)

                if model.configuration.get("normalise", False) and channel in model.configuration["normalise"]:
                    method = model.configuration["normalise"][channel]["method"]

                else:
                    method = None

                # Re-interpolate the observed fluxes where they are nans
                finite_observed_fluxes = np.isfinite(observed_channel.flux)
                cleaned_observed_flux = np.interp(observed_channel.disp,
                    observed_channel.disp[finite_observed_fluxes], observed_channel.flux[finite_observed_fluxes])

                # Re-bin onto log-lambda scale
                log_delta = np.diff(observed_channel.disp).min()
                wl_min, wl_max = observed_channel.disp.min(), observed_channel.disp.max()
                log_observed_dispersion = np.exp(np.arange(np.log(wl_min), np.log(wl_max), np.log(wl_max/(wl_max-log_delta))))

                # Scale the intensities to the data
                interpolated_model_intensities = np.interp(log_observed_dispersion, model.dispersion[channel],
                    model_intensities[channel], left=np.nan, right=np.nan)

                # Get only finite overlap
                finite = np.isfinite(interpolated_model_intensities)

                if method == "polynomial":
                    # Fit polynomial coefficients
                    order = model.configuration["normalise"][channel]["order"]
                    continuum_parameters[channel] = np.polyfit(observed_channel.disp[finite_continuum], continuum[finite_continuum], order)

                    # Transform the observed data
                    observed_scaled_intensities = cleaned_observed_flux \
                        / np.polyval(continuum_parameters[channel], observed_channel.disp)
                    interpolated_observed_intensities = np.interp(log_observed_dispersion, observed_channel.disp,
                        observed_scaled_intensities, left=1, right=1)

                    env.update({channel:
                        (log_observed_dispersion[finite], interpolated_observed_intensities[finite], interpolated_model_intensities[finite])
                    })

                elif method == "spline":
                    num_knots = model.configuration["normalise"][channel]["knots"]

                    # Determine knot spacing
                    finite_continuum = np.isfinite(continuum)
                    knot_spacing = np.ptp(observed_channel.disp[finite_continuum])/(num_knots + 1)
                    continuum_parameters[channel] = np.arange(observed_channel.disp[finite_continuum][0] + knot_spacing,
                        observed_channel.disp[finite_continuum][-1] + knot_spacing, knot_spacing)[:num_knots]

                    tck = interpolate.splrep(observed_channel.disp[finite_continuum], continuum[finite_continuum],
                        w=1./np.sqrt(observed_channel.variance[finite_continuum]), t=continuum_parameters[channel])

                    # Transform the observed data
                    observed_scaled_intensities = cleaned_observed_flux \
                        / interpolate.splev(observed_channel.disp, tck)
                    interpolated_observed_intensities = np.interp(log_observed_dispersion, observed_channel.disp,
                        observed_scaled_intensities, left=1, right=1)

                    env.update({channel:
                        (log_observed_dispersion[finite], interpolated_observed_intensities[finite], interpolated_model_intensities[finite])
                    })

                else:
                    # No normalisation specified, but we might be required to get a cross-correlation prior.
                    interpolated_observed_intensities = np.interp(log_observed_dispersion, observed_channel.disp,
                        cleaned_observed_flux, left=1, right=1)
                    env.update({channel:
                        (log_observed_dispersion[finite], interpolated_observed_intensities[finite], interpolated_model_intensities[finite])})

        # Is there an explicitly specified distribution for this parameter?
        specified_prior = initial_distributions.get(parameter, False)
        if specified_prior:
            # Evaluate the prior given the environment information
            current_point.append(eval(specified_prior, env))
            continue

        # These are all implicit priors from here onwards.
        if parameter.startswith("normalise."):

            # Get the coefficient
            channel = parameter.split(".")[1]
            coefficient_index = int(parameter.split(".")[2][1:])
            coefficient_value = continuum_parameters[channel][coefficient_index]

            # Polynomial coefficients will introduce their own scatter
            # if the method is a spline, we should produce some scatter around the points
            method = model.configuration["normalise"][channel]["method"]
            if method == "polynomial":
                current_point.append(coefficient_value)

            elif method == "spline":
                # Get the difference between knot points
                knot_sigma = np.mean(np.diff(continuum_parameters[channel]))/10.
                current_point.append(random.normal(coefficient_value, knot_sigma))

        else:
            raise ValueError("Cannot interpret initial scattering distribution for {0}".format(parameter))

    # Check that we have the full number of walker values
    if len(current_point) == len(model.parameters):
        return current_point

    else:
        return current_point + [0.] * (len(model.parameters) - len(current_point))


def log_prior(theta, model):
    """
    Return the prior for a set of theta given the model.

    :param theta:
        The model parameter values.

    :type theta: list

    :param model:
        The model class.

    :type model: :class:`sick.models.Model`

    :returns:
        The logarithmic prior for the parameters theta.

    :rtype: float
    """

    log_prior = 0
    for parameter, value in zip(model.parameters, theta):

        if parameter in model.priors:
            f = eval(model.priors[parameter], _prior_eval_env_)
            log_prior += f(value)

        # Check smoothing values
        if parameter.startswith("convolve.") and 0 > value:
            return -np.inf

        # Check for outlier parameters
        if parameter == "Pb" and not (1. > value > 0.) \
        or parameter == "Vb" and 0 > value:
            return -np.inf

    logging.debug("Returning log-prior of {0:.2e} for parameters: {1}".format(
        log_prior, ", ".join(["{0} = {1:.2e}".format(name, value) \
            for name, value in zip(model.parameters, theta)])))
    return log_prior


def log_likelihood(theta, model, observations):
    """
    Return the logarithmic likelihood for a set of theta given the model.

    :param theta:
        The model parameter values.

    :type theta: list

    :param model:
        The model class.

    :type model: :class:`sick.models.Model`

    :param observations:
        The observed spectra.

    :type observations:
        A list of :class:`sick.specutils.Spectrum1D` objects.

    :returns:
        The logarithmic likelihood for the parameters theta.

    :rtype: float
    """

    theta_dict = dict(zip(model.parameters, theta))

    try:
        model_fluxes, model_continua = model(observations=observations,
            full_output=True, **theta_dict)
    except:
        return -np.inf

    likelihood = 0
    for (channel, model_flux, model_continuum, observed_spectrum) \
    in zip(model.channels, model_fluxes, model_continua, observations):

        signal_inverse_variance = 1.0/(observed_spectrum.variance \
            + model_flux**2 * np.exp(2. * theta_dict["f.{0}".format(channel)]))

        signal_likelihood = -0.5 * ((observed_spectrum.flux - model_flux)**2 \
            * signal_inverse_variance - np.log(signal_inverse_variance))

        # Are we modelling the outliers as well?
        if "Pb" in theta_dict.keys():
            outlier_inverse_variance = 1.0/(theta_dict["Vb"] + observed_spectrum.variance \
                + model_flux**2 * np.exp(2. * theta_dict["f.{0}".format(channel)]))

            outlier_likelihood = -0.5 * ((observed_spectrum.flux - model_continuum)**2 \
                * outlier_inverse_variance - np.log(outlier_inverse_variance))

            Pb = theta_dict["Pb"]
            finite = np.isfinite(outlier_likelihood * signal_likelihood)
            likelihood += np.sum(np.logaddexp(
                np.log(1. - Pb) + signal_likelihood[finite],
                np.log(Pb) + outlier_likelihood[finite]))

        else:
            finite = np.isfinite(signal_likelihood)
            likelihood += np.sum(signal_likelihood[finite])
    if likelihood == 0:
        return -np.inf

    logger.debug("Returning log-likelihood of {0:.2e} for parameters: {1}".format(
        likelihood, ", ".join(["{0} = {1:.2e}".format(name, value) \
            for name, value in theta_dict.iteritems()])))  
    return likelihood


def log_probability(theta, model, observations):
    """
    Return the logarithmic probability (prior + likelihood) for theta given the data.

    :param theta:
        The model parameter values.

    :type theta: list

    :param model:
        The model class.

    :type model: :class:`sick.models.Model`

    :param observations:
        The observed spectra.

    :type observations:
        A list of :class:`sick.specutils.Spectrum1D` objects.

    :returns:
        The logarithmic probability for the parameters theta.

    :rtype: float
    """

    prior = log_prior(theta, model)
    if np.isinf(prior):
        logger.debug("Returning -inf log-probability because log-prior was -inf")
        return prior

    return prior + log_likelihood(theta, model, observations)


def sample_ball(point, observed_spectra, model):
    """
    Return a multi-parameteral Gaussian around a ball point.

    :param point:
        The point to create the ball around.

    :type point:
        dict

    :param observed_spectra:
        The observed spectra.

    :type observed_spectra:
        A list of :class:`sick.specutils.Spectrum1D` objects.

    :returns:
        An array of starting values for the walkers.
    """ 
    
    # Create a sample ball around the result point
    ball_point = [point.get(parameter, 0) for parameter in model.parameters]
    
    parameteral_std = []
    jitter_indices = []
    for di, parameter in enumerate(model.parameters):

        if parameter in model.grid_points.dtype.names:
            # Set sigma to be 30% of the parameter dynamic range
            parameteral_std.append(0.05 * np.ptp(model.grid_boundaries[parameter]))
           
        elif parameter.startswith("z."):
            # Set the velocity sigma to be 1 km/s
            parameteral_std.append(10./299792458e-3)
            
        elif parameter.startswith("convolve."): 
            parameteral_std.append(0.1 * point.get(parameter))

        elif parameter.startswith("normalise."):

            channel = parameter.split(".")[1]

            """
            if parameter.endswith(".s"):
                # Spline treatment of continuum
                s = np.random.normal(ball_point[di], np.sqrt(2*ball_point[di]))
                parameteral_std.append(np.max([s, 0]))
            """
            coefficient = parameter.split(".")[2]

            if coefficient.startswith("k"): # Spline knots
                coefficient = int(coefficient[1:])

                # There are better ways to do this
                parameteral_std.append(1)

            else: 
                # Polynomial treatment of continuum
                
                coefficient = int(coefficient[1:])
                order = model.configuration["normalise"][channel]["order"]
                observed_channel = observed_spectra[model.channels.index(channel)]
                
                # This depends on the value of the polynomial coefficient, the dispersion, as well
                # as the order of the polynomial to fit the flux.

                # y = a*x^2 + b*x + c
                # y + delta_y = (a + delta_a)*x^2 + b*x + c
                # y + delta_y = a*x^2 + delta_a*x^2 + b*x + c
                # delta_y = delta_a*x^2
                # delta_a = <delta_y>/x^2

                # Since we want each coefficient to give an ~equal amount, we also divide by the
                # number of the coefficients:

                # delta_a = <delta_y>/(num_coefficients * x^2)
                # delta_b = <delta_y>/(num_coefficients * x^1)
                # delta_c = <delta_y>/(num_coefficients * x^0)

                # And we arbitrarily specify <delta_y> to be ~3x the mean uncertainty in flux.
                dispersion = observed_channel.disp.mean()
                flux_scale = 3. * np.sqrt(observed_channel.variance[np.isfinite(observed_channel.variance)].mean())
                parameteral_std.append(flux_scale/(dispersion**(order - coefficient)))

        else:
            # Jitter
            parameteral_std.append(0.1)
            jitter_indices.append(di)
            
    walkers = model.configuration["settings"]["walkers"]
    p0 = emcee.utils.sample_ball(ball_point, parameteral_std, size=walkers)

    # Write over jitter priors
    for ji in jitter_indices:
        p0[:, ji] = np.random.uniform(-10, 1, size=walkers)

    # Write over Pb priors
    all_fluxes = np.array(list(chain(*[each.flux for each in observed_spectra])))
    all_fluxes = all_fluxes[np.isfinite(all_fluxes)]
    for i, parameter in enumerate(model.parameters):
        if parameter == "Pb":
            p0[:, i] = np.abs(np.random.normal(0, 0.3, size=walkers))

        elif parameter == "Vb":
            p0[:, i] = np.random.normal(0, np.std(all_fluxes), size=walkers)**2

    # Write over normalisation priors if necessary
    for i, pi in enumerate(p0):

        # Model the flux, but don't normalise it.
        pi_parameters = dict(zip(model.parameters, pi))
        for channel in model.channels:
            n = 0
            while "normalise.{channel}.c{n}".format(channel=channel, n=n) in pi_parameters.keys():
                pi_parameters["normalise.{channel}.c{n}".format(channel=channel, n=n)] = 0
                n += 1

            if n > 0:
                # Set the final coefficient as 1, so we end up having no normalisation
                pi_parameters["normalise.{channel}.c{n}".format(channel=channel, n=n-1)] = 1.

        if n > 0:
            try:
                model_channels = model(observations=observed_spectra, **pi_parameters)
            except: continue
            
            for channel, observed_channel, model_channel_flux in zip(model.channels, observed_spectra, model_channels):

                continuum = (observed_channel.flux + np.random.normal(0, 1e-12 + np.abs(np.sqrt(observed_channel.variance))))/model_channel_flux
                finite = np.isfinite(continuum)
                if np.sum(finite) == 0: break

                # Get some normalisation coefficients
                order = model.configuration["normalise"][channel]["order"]
                coefficients = np.polyfit(observed_channel.disp[finite], continuum[finite], order)
                
                # Write over the prior values
                for j, coefficient in enumerate(coefficients):
                    index = model.parameters.index("normalise.{channel}.c{n}".format(channel=channel, n=j))
                    p0[i, index] = coefficient


    return p0


def __safe_log_probability(theta, model, observed_spectra):
    try:
        probability = log_probability(theta, model, observed_spectra)
    except:
        return (theta, -np.inf)
    else:
        return (theta, probability)

def eval_prior(model):

    env = { "locals": None, "globals": None, "__name__": None, "__file__": None,
        "__builtins__": None, "normal": random.normal, "uniform": random.uniform,
        "abs": abs, }

    parameters = model.grid_points.dtype.names
    return dict(zip(parameters, [eval(model.priors[parameter], env) for parameter in parameters]))


def random_scattering(observed_spectra, model):
    """
    Calculate likelihoods for randomly drawn theta points across the parameter space.

    :param observed_spectra:
        The observed spectra.

    :type observed_spectra:
        A list of :class:`sick.specutils.Spectrum1D` objects.

    :param model:
        The model class.

    :type model:
        :class:`sick.models.Model`

    :returns:
        The most probable starting point :math:`\Theta` for optimisation.
    """

    logger.info("Performing random scattering...")

    # Random scattering
    ta = time()
    samples = model.configuration["settings"]["initial_samples"]

    # Evaluate some initial thetas psi in serial, then map to parallel
    astrophysical_samples = (eval_prior(model) for _ in xrange(samples))

    threads = model.configuration["settings"].get("threads", 1)
    if threads > 1:

        pool = multiprocessing.Pool(threads)
        try:
            scatter_func = utils.wrapper(initial_point, [model, observed_spectra])
            points = pool.map(scatter_func, astrophysical_samples)

            lnprob_func = utils.wrapper(log_probability, [model, observed_spectra])
            probabilities = pool.map(lnprob_func, points)

        except:
            logging.exception("Exception raised while doing random random_scattering")
            raise

        else:
            index = np.argmax(probabilities)
            p0 = points[index]

        finally:
            pool.close()
            pool.join()

    else:
        points = [initial_point(prior, model, observed_spectra) for prior in astrophysical_samples]
        probabilities = [log_probability(point, model, observed_spectra) for point in points]

        index = np.argmax(probabilities)
        p0 = points[index]

    logger.info("Calculating log probabilities of {0:.0f} prior points took {1:.2f} seconds".format(
        samples, time() - ta))
    
    return p0


def _reduced_chi_sq(theta, observed_spectra, model):
    """ Calculate the reduced chi squared value for some model parameters theta. """

    model_fluxes = model(observations=observed_spectra, **theta)
    r_chi_sq, num_pixels = 0, 0
    for observed_spectrum, model_flux in zip(observed_spectra, model_fluxes):
        chi_sq = (observed_spectrum.flux - model_flux)**2/observed_spectrum.variance
        r_chi_sq += np.nansum(chi_sq)
        num_pixels += np.sum(np.isfinite(chi_sq))
    r_chi_sq /= (num_pixels - len(model.parameters) - 1)

    return r_chi_sq



def optimise(p0, observed_spectra, model, **kwargs):
    """
    Numerically optimise the likelihood from a provided point p0.

    :param p0:
        The initial starting point :math:`\Theta` to optimise from.

    :type p0:
        :class:`numpy.array`

    :param observed_spectra:
        The observed spectra.

    :type observed_spectra:
        A list of :class:`sick.specutils.Spectrum1D` objects.

    :param kwargs:
        Keyword arguments to pass directly to the optimisation call.

    :type kwargs:
        dict

    :returns:
        The numerically optimised point :math:`\Theta_{opt}`.
    """

    logger.info("Optimising from point:")
    for parameter, value in zip(model.parameters, p0):
        logger.info("  {0}: {1:.2e}".format(parameter, value))

    t_init = time()

    # Set some keyword defaults
    default_kwargs = {
<<<<<<< HEAD
        "maxfun": model.configuration["settings"].get("op_maxfun", 10000),
        "maxiter": model.configuration["settings"].get("op_maxiter", 10000),
        "xtol": model.configuration["settings"].get("op_xtol", 1e-4),
        "ftol": model.configuration["settings"].get("op_ftol", 1e-4),
=======
        "maxfun": 10000,
        "maxiter": 10000,
        "xtol": 100,
        "ftol": 0.1,
>>>>>>> 6e4d999f
        "disp": False
    }
    [kwargs.setdefault(k, v) for k, v in default_kwargs.iteritems()]
    
    # And we need to overwrite this one because we want all the information, 
    # even if the user doesn't.
    kwargs.update({"full_output": True})

    logger.debug("Passing keywords to optimiser (these can be passed directly "\
        "from optimise_settings in the model configuration file if using the "\
        "command line interface): {0}".format(kwargs))

    # Optimisation
<<<<<<< HEAD
    nlp = lambda t, m, o: -log_probability(t, m, o)
    opt_theta, fopt, niter, funcalls, warnflag = op.fmin(nlp, p0,
=======
    theta, fopt, niter, funcalls, warnflag = optimize.fmin(
        lambda theta, model, obs: -log_probability(theta, model, obs), p0,
>>>>>>> 6e4d999f
        args=(model, observed_spectra), **kwargs)

    opt_theta = dict(zip(model.parameters, theta))
    r_chi_sq = _reduced_chi_sq(opt_theta, observed_spectra, model)
    additional_info = {
        "fopt": fopt,
        "niter": niter,
        "funcalls": funcalls,
        "warnflag": warnflag,
        "time_elapsed": time() - t_init,
        "reduced_chi_sq": r_chi_sq
    }

    if warnflag > 0:
        messages = [
            "Maximum number of function evaluations made.",
            "Maximum number of iterations reached."
        ]
<<<<<<< HEAD
        logger.warn("{0} Optimised solution may be inaccurate.".format(messages[warnflag - 1]))
    logger.info("Optimisation took {0:.2f} seconds".format(time() - ta))

    if full_output:
        return (opt_theta, fopt, niter, funcalls, warnflag)
=======
        logger.warn(messages[warnflag - 1])
    logger.info("Optimisation took {0:.2f} seconds".format(additional_info["time_elapsed"]))
>>>>>>> 6e4d999f

    return (opt_theta, additional_info)


def sample(observed_spectra, model, p0=None, lnprob0=None, rstate0=None, burn=None,
    sample=None):
    """
    Set up an EnsembleSampler and sample the parameters given the model and data.

    :param observed_spectra:
        The observed spectra.

    :type observed_spectra:
        A list of :class:`sick.specutils.Spectrum1D` objects.

    :param model:
        The model class.

    :type model:
        :class:`sick.models.Model`

    :param p0:
        The starting point for all the walkers.

    :type p0:
        :class:`numpy.ndarray`

    :param lnprob0: [optional]
        The log posterior probabilities for the walkers at positions given by
        ``p0``. If ``lnprob0`` is None, the initial values are calculated.

    :type lnprob0:
        :class:`numpy.ndarray`

    :param rstate0: [optional]
        The state of the random number generator.

    :param burn: [optional]
        The number of samples to burn. Defaults to the ``burn`` value in
        ``settings`` of ``model.configuration``.

    :type burn:
        int

    :param sample: [optional]
        The number of samples to make from the posterior. Defaults to the 
        ``sample`` value in ``settings`` of ``model.configuration``.

    :type sample:
        int

    :returns:
        A tuple containing the posteriors, sampler, and general information.
    """

    t_init = time()

    if not isinstance(model, models.Model):
        model = models.Model(model)
    model.map_channels(observed_spectra)

    # Set up MCMC settings and arrays
    walkers = model.configuration["settings"]["walkers"]
    if burn is None:
        burn = model.configuration["settings"]["burn"]
    if sample is None:
        sample = model.configuration["settings"]["sample"]

    mean_acceptance_fractions = []
    autocorrelation_time = np.zeros((burn, len(model.parameters)))

    # Initialise the sampler
    sampler = emcee.EnsembleSampler(walkers, len(model.parameters),
        log_probability, args=(model, observed_spectra),
        threads=model.configuration["settings"].get("threads", 1))

    # Start sampling
    try:
        for i, (pos, lnprob, rstate) in enumerate(sampler.sample(p0, \
            lnprob0=lnprob0, rstate0=rstate0, iterations=burn)):
            
            mean_acceptance_fractions.append(np.mean(sampler.acceptance_fraction))
            
            # Announce progress
            logger.info(u"Sampler has finished step {0:.0f} with <a_f> = {1:.3f},"\
                " maximum log probability in last step was {2:.3e}".format(i + 1,
                mean_acceptance_fractions[-1], np.max(sampler.lnprobability[:, i])))

            if mean_acceptance_fractions[-1] in (0, 1):
                raise RuntimeError("mean acceptance fraction is {0:.0f}!".format(
                    mean_acceptance_fractions[i]))

    except KeyboardInterrupt as e:
        # Convergence achieved.
        None

    # Save the chain and calculated log probabilities for later
    chain, lnprobability = sampler.chain, sampler.lnprobability

    logger.info("Resetting chain...")
    sampler.reset()

    while True:

        logger.info("Sampling posterior for {0} steps...".format(sample))
        for j, state in enumerate(sampler.sample(pos, iterations=sample)):
            mean_acceptance_fractions.append(np.mean(sampler.acceptance_fraction))

        # Estimate auto-correlation times for all parameters.
        logger.info("Auto-correlation lengths:")
        autocorrelation_times = []
        max_parameter_len = max(map(len, model.parameters))
        for i, parameter in enumerate(model.parameters):
            acor_time = acor.acor(np.mean(sampler.chain[:, :, i], axis=0))

            is_ok = ["", "[OK]"][sample >= model._acor_multiple * acor_time[0]]
            logger.info("  acor({0}): {1:.2f}   {2}".format(
                parameter.rjust(max_parameter_len), acor_time[0], is_ok))
            autocorrelation_times.append(acor_time[0])

        if not model._judge_convergence:
            break

        else:
            # Judge convergence.
            logger.info("Checking for convergence...")
            converged = (sample >= model._acor_multiple * max(autocorrelation_times))

            if converged:
                logger.info("Achievement unlocked: convergence.")
                break

            else:
                logger.warn("Convergence may not be achieved.")
                break
                
    # Concatenate the existing chain and lnprobability with the posterior samples
    chain = np.concatenate([chain, sampler.chain], axis=1)
    lnprobability = np.concatenate([lnprobability, sampler.lnprobability], axis=1)

    # Get the maximum likelihood theta
    ml_index = np.argmax(lnprobability.reshape(-1))
    ml_values = chain.reshape(-1, len(model.parameters))[ml_index]

<<<<<<< HEAD
    # AGAINST MY BETTER JUDGEMENT:
    # Calculate a reduced chi-sq value for the most likely theta.
    ml_model_fluxes = model(
        observations=observed_spectra, **dict(zip(model.parameters, ml_values)))
    r_chi_sq, num_pixels = 0, 0
    for observed_spectrum, model_flux in zip(observed_spectra, ml_model_fluxes):
        chi_sq = (observed_spectrum.flux - model_flux)**2/observed_spectrum.variance
        finite = np.isfinite(chi_sq)
        r_chi_sq += chi_sq[finite].sum()
        num_pixels += finite.sum()
    r_chi_sq /= (num_pixels - len(model.parameters) - 1)

    # Get the quantiles
    posteriors = {}
    for parameter_name, ml_value, (map_value, quantile_84, quantile_16) in zip(model.parameters, ml_values, 
        map(lambda v: (v[2], v[2]-v[1], v[0]-v[1]),
            zip(*np.percentile(sampler.chain.reshape(-1, len(model.parameters)), [16, 50, 84], axis=0)))):
        posteriors[parameter_name] = (ml_value, quantile_84, quantile_16)
=======
    # Get the quantiles (we return the MAP value)
    posteriors = {}
    for parameter_name, (quantile_16, map_value, quantile_84) in zip(model.parameters, 
        map(lambda v: (v[2]-v[1], v[1], v[1]-v[0]),
            zip(*np.percentile(sampler.chain.reshape(-1, len(model.parameters)), [16, 50, 84], axis=0)))):
        posteriors[parameter_name] = (map_value, quantile_16, quantile_84)
>>>>>>> 6e4d999f

        # Transform redshift posteriors to velocity posteriors
        if parameter_name.startswith("z."):
            posteriors["v_rad." + parameter_name[2:]] = list(np.array(posteriors[parameter_name]) * 299792458e-3)

    # AGAINST MY BETTER JUDGEMENT:
    ml_r_chi_sq = _reduced_chi_sq(
        dict(zip(model.parameters, ml_values)), observed_spectra, model)
    r_chi_sq = _reduced_chi_sq(
        dict(zip(model.parameters, [posteriors[p][0] for p in model.parameters])),
        observed_spectra, model)

    # Send back additional information
    additional_info = {
        "priors": p0,
        "chain": chain,
        "lnprobability": lnprobability,
        "warnflag": 0,
        "mean_acceptance_fractions": np.array(mean_acceptance_fractions),
        "time_elapsed": time() - t_init,
        "reduced_chi_sq": r_chi_sq,
        "ml_reduced_chi_sq": ml_r_chi_sq,
        "ml_theta": dict(zip(model.parameters, ml_values))
    }
    return posteriors, sampler, additional_info


def solve(observed_spectra, model, **kwargs):
    """
    Solve for the model parameters theta given the observed spectra.

    :param observed_spectra:
        The observed spectra.

    :type observed_spectra:
        A list of :class:`sick.specutils.Spectrum1D` objects.

    :param model:
        The model class.

    :type model:
        :class:`sick.models.Model`

    :returns:
        A 3-length tuple containing the posteriors, sampler, and general information.
    """

    t_init = time()

    # Load our model if necessary
    if not isinstance(model, models.Model):
        model = models.Model(model)

    # Set the aperture mapping from observed spectra to model spectra
    # For example, which index in our list of spectra corresponds to
    # 'blue', or 'red' in our model
    model.map_channels(observed_spectra)
    
    # Perform any optimisation and initialise priors
    if model.configuration["settings"].get("optimise", True):

        most_probable_scattered_point = random_scattering(observed_spectra, model)

        kwargs_copy = kwargs.copy()
        opt_theta, additional_info = optimise(most_probable_scattered_point, 
            observed_spectra, model, **kwargs_copy)

        # Sample around opt_theta using some sensible things
        p0 = sample_ball(opt_theta, observed_spectra, model)
        
    else:
        warnflag, p0 = 0, priors.explicit(model, observed_spectra)
        additional_info = {
            "warnflag": warnflag
        }

    logger.info("Starting point summary:")
    for i, parameter in enumerate(model.parameters):
        if len(p0.shape) > 1 and p0.shape[1] > 1:
            logger.info("  Parameter {0} - mean: {1:.4e}, std: {2:.4e}, min: "\
                "{3:.4e}, max: {4:.4e}".format(
                parameter, np.mean(p0[:, i]), np.std(p0[:, i]), np.min(p0[:, i]), np.max(p0[:, i])))
        else:
            logger.info(" Parameter {0} - initial point: {1:.2e}".format(parameter, p0[i]))

    # Perform MCMC sampling
    posteriors, sampler, additional_info = sample(observed_spectra, model, p0)

    # Update the additional_info dictionary with information from other steps    
    additional_info["time_elapsed"] = time() - t_init
    logger.info("Completed solving (scattering, optimisation, inference) in "\
        "{0:.0f} seconds".format(additional_info["time_elapsed"]))

    return (posteriors, sampler, additional_info)
<|MERGE_RESOLUTION|>--- conflicted
+++ resolved
@@ -680,17 +680,10 @@
 
     # Set some keyword defaults
     default_kwargs = {
-<<<<<<< HEAD
         "maxfun": model.configuration["settings"].get("op_maxfun", 10000),
         "maxiter": model.configuration["settings"].get("op_maxiter", 10000),
         "xtol": model.configuration["settings"].get("op_xtol", 1e-4),
         "ftol": model.configuration["settings"].get("op_ftol", 1e-4),
-=======
-        "maxfun": 10000,
-        "maxiter": 10000,
-        "xtol": 100,
-        "ftol": 0.1,
->>>>>>> 6e4d999f
         "disp": False
     }
     [kwargs.setdefault(k, v) for k, v in default_kwargs.iteritems()]
@@ -704,13 +697,8 @@
         "command line interface): {0}".format(kwargs))
 
     # Optimisation
-<<<<<<< HEAD
     nlp = lambda t, m, o: -log_probability(t, m, o)
-    opt_theta, fopt, niter, funcalls, warnflag = op.fmin(nlp, p0,
-=======
-    theta, fopt, niter, funcalls, warnflag = optimize.fmin(
-        lambda theta, model, obs: -log_probability(theta, model, obs), p0,
->>>>>>> 6e4d999f
+    theta, fopt, niter, funcalls, warnflag = op.fmin(nlp, p0,
         args=(model, observed_spectra), **kwargs)
 
     opt_theta = dict(zip(model.parameters, theta))
@@ -729,16 +717,8 @@
             "Maximum number of function evaluations made.",
             "Maximum number of iterations reached."
         ]
-<<<<<<< HEAD
         logger.warn("{0} Optimised solution may be inaccurate.".format(messages[warnflag - 1]))
-    logger.info("Optimisation took {0:.2f} seconds".format(time() - ta))
-
-    if full_output:
-        return (opt_theta, fopt, niter, funcalls, warnflag)
-=======
-        logger.warn(messages[warnflag - 1])
-    logger.info("Optimisation took {0:.2f} seconds".format(additional_info["time_elapsed"]))
->>>>>>> 6e4d999f
+    logger.info("Optimisation took {0:.2f} seconds".format(time() - t_init))
 
     return (opt_theta, additional_info)
 
@@ -883,7 +863,6 @@
     ml_index = np.argmax(lnprobability.reshape(-1))
     ml_values = chain.reshape(-1, len(model.parameters))[ml_index]
 
-<<<<<<< HEAD
     # AGAINST MY BETTER JUDGEMENT:
     # Calculate a reduced chi-sq value for the most likely theta.
     ml_model_fluxes = model(
@@ -902,14 +881,6 @@
         map(lambda v: (v[2], v[2]-v[1], v[0]-v[1]),
             zip(*np.percentile(sampler.chain.reshape(-1, len(model.parameters)), [16, 50, 84], axis=0)))):
         posteriors[parameter_name] = (ml_value, quantile_84, quantile_16)
-=======
-    # Get the quantiles (we return the MAP value)
-    posteriors = {}
-    for parameter_name, (quantile_16, map_value, quantile_84) in zip(model.parameters, 
-        map(lambda v: (v[2]-v[1], v[1], v[1]-v[0]),
-            zip(*np.percentile(sampler.chain.reshape(-1, len(model.parameters)), [16, 50, 84], axis=0)))):
-        posteriors[parameter_name] = (map_value, quantile_16, quantile_84)
->>>>>>> 6e4d999f
 
         # Transform redshift posteriors to velocity posteriors
         if parameter_name.startswith("z."):
