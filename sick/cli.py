#!/usr/bin/env python

""" sick, the spectroscopic inference crank """

from __future__ import division, print_function

__author__ = "Andy Casey <arc@ast.cam.ac.uk>"

# Necessary for all sub-parsers
import argparse
import logging

# Necessary for some sub-parsers
import cPickle as pickle
import json
import multiprocessing
import os
import requests
import sys
import tarfile
import yaml
from textwrap import wrap
from time import time

import numpy as np
import pyfits

import matplotlib.pyplot as plt
from matplotlib.ticker import MaxNLocator

import sick

CACHED_MODEL_GRID_URL = \
    "https://raw.githubusercontent.com/andycasey/sick/master/.cached-models.json"

logger = logging.getLogger("sick")

def download_file(url):
    """ Download a file to the current working directory. """

    local_filename = url.split('/')[-1]
    r = requests.get(url, stream=True)
    with open(local_filename, 'wb') as f:
        progress, total = 0, int(r.headers.get("content-length"))
        for chunk in r.iter_content(chunk_size=1024):
            if chunk:
                progress += len(chunk)
                complete = int(50 * progress / total)
                sys.stdout.write("\r[{0}{1}] {2:3.0f}%".format('=' * complete,
                    ' ' * (50-complete), 2*complete))
                sys.stdout.flush()
                f.write(chunk)
                f.flush()
    sys.stdout.flush()
    sys.stdout.write("\nDownload of {0} complete.\n".format(local_filename))
    return local_filename


def resume(args):
    """ Resume a MCMC simulation from a previous state. """

    if not os.path.exists(args.model):
        raise IOError("model filename {0} does not exist".format(args.model))

    if not os.path.exists(args.state_filename):
        raise IOError("state filename {0} does not exist".format(args.state_filename))

    if args.plotting:
        fig = plt.figure()
        available = fig.canvas.get_supported_filetypes().keys()
        plt.close(fig)

        if args.plot_format.lower() not in available:
            raise ValueError("plotting format '{0}' not available: Options are: {1}".format(
                args.plot_format.lower(), ", ".join(available)))

<<<<<<< HEAD
    all_spectra = [sick.specutils.Spectrum.load(filename) for filename in args.spectrum_filenames]

    # Are there multiple spectra for each source?
    if args.multiple_channels:
        # If so, they should all have the same length (e.g. same number of objects)
        if len(set(map(len, all_spectra))) > 1:
            raise IOError("filenames contain different number of spectra")

        # OK, they have the same length. They are probably apertures of the same
        # stars. Let's join them properly
        sorted_spectra = []
        num_stars, num_apertures = len(all_spectra[0]), len(all_spectra)
        for i in range(num_stars):
            sorted_spectra.append([all_spectra[j][i] for j in range(num_apertures)])

        all_spectra = sorted_spectra
    else:
        all_spectra = [all_spectra]

     # Load the model
=======
    # Load the model and the data
>>>>>>> 6e4d999f
    model = sick.models.Model(args.model)
    all_spectra = _parse_and_load_spectra(args)

    # Display some information about the model
    logger.info("Model information: {0}".format(model))
    logger.info("Configuration:")
    map(logger.info, yaml.dump(model.configuration).split("\n"))

    # Load the state
    with open(args.state_filename, "rb") as fp:
        p0, lnprobability, rstate = pickle.load(fp)

    # Define headers that we want in the results filename 
    default_headers = ("RA", "DEC", "COMMENT", "ELAPSED", "FIBRE_NUM", "LAT_OBS",
        "LONG_OBS", "MAGNITUDE","NAME", "OBJECT", "RO_GAIN", "RO_NOISE", "UTDATE",
        "UTEND", "UTSTART", )
    default_metadata = {
        "model": model.hash, 
        "input_filenames": ", ".join(args.spectrum_filenames),
        "sick_version": sick.__version__,
    }

    for i, spectra in enumerate(all_spectra, start=1):

        # Force spectra as a list
        if not isinstance(spectra, (list, tuple)):
            spectra = [spectra]

        logger.info("Starting on object #{0} (RA {1}, DEC {2} -- {3})".format(i,
            spectra[0].headers.get("RA", "None"),
            spectra[0].headers.get("DEC", "None"),
            spectra[0].headers.get("OBJECT", "Unknown")))

        # Create metadata and put header information in
        if args.skip > i - 1:
            logger.info("Skipping object #{0}".format(i))
            continue

        output = lambda x: os.path.join(args.output_dir, \
            "-".join([args.filename_prefix, str(i), x]))

        metadata = {}
        header_columns = []
        for header in default_headers:
            if header not in spectra[0].headers: continue
            header_columns.append(header)
            metadata[header] = spectra[0].headers[header]

        # Set defaults for metadata
        metadata.update({"run_id": i})
        metadata.update(default_metadata)
        
        try:
            posteriors, sampler, info = sick.analysis.sample(spectra, model, 
                p0=p0, lnprob0=lnprobability, rstate0=rstate, burn=args.burn,
                sample=args.sample)

        except:
            logger.exception("Failed to analyse #{0}:".format(i))
            if args.debug: raise

        else:
            
            # Update results with the posteriors
            logger.info("Posteriors:")
            max_parameter_len = max(map(len, posteriors.keys()))
            sorted_parameters = sick.utils.unique_preserved_list([] + model.parameters + posteriors.keys())
            for parameter in sorted_parameters:
                posterior_value, pos_uncertainty, neg_uncertainty = posteriors[parameter]
                logger.info("    {0}: {1:.2e} (+{2:.2e}, {3:.2e})".format(parameter.rjust(max_parameter_len),
                    posterior_value, pos_uncertainty, neg_uncertainty))

                metadata.update({
                    parameter: posterior_value,
                    "u_maxabs_{0}".format(parameter): np.abs([neg_uncertainty, pos_uncertainty]).max(),
                    "u_pos_{0}".format(parameter): pos_uncertainty,
                    "u_neg_{0}".format(parameter): neg_uncertainty,
                })

            # Save information related to the data
            metadata.update(dict(
                [("mean_flux_channel_{0}".format(k), np.mean(spectrum.flux[np.isfinite(spectrum.flux)]).tolist()) \
                    for k, spectrum in enumerate(spectra)]
            ))

            # Save information related to the analysis
            chain_filename = output("chain.fits")
            metadata.update({
                "reduced_chi_sq": info["reduced_chi_sq"],
                "warnflag": info.get("warnflag", 0),
                "maximum_log_likelihood": np.max(info["lnprobability"][np.isfinite(info["lnprobability"])]),
                "chain_filename": chain_filename if args.save_chain_files else "",
                "time_elapsed": info["time_elapsed"],
                "final_mean_acceptance_fraction": info["mean_acceptance_fractions"][-1],
                "model_configuration": model.configuration
            })

            # If the chain filename already exists, we will simply append to it
            chain_length = info["chain"].shape[0] * info["chain"].shape[1]
            if os.path.exists(chain_filename):
                image = pyfits.open(chain_filename)
                table_hdu = pyfits.new_table(image[1].data, nrows=len(image[1].data) + chain_length)
                offset = len(image[1].data)

            else:
                offset = 0

            walkers = model.configuration["settings"]["walkers"]
            sampled_chain = np.core.records.fromarrays(
                np.vstack([
                    np.arange(1 + offset, 1 + offset + chain_length),
                    np.arange(1 + offset, 1 + offset + chain_length) % walkers,
                    info["chain"].reshape(-1, len(model.parameters)).T,
                    info["lnprobability"].reshape(-1, 1).T
                ]),
                names=["Iteration", "Sample"] + model.parameters + ["ln_likelihood"],
                formats=["i4", "i4"] + ["f8"] * (1 + len(model.parameters)))

            if offset > 0:
                table_hdu.data[-chain_length:] = sampled_chain
                chain = np.vstack([table_hdu.data[parameter] \
                    for parameter in model.parameters]).T.reshape((
                        walkers, -1, len(model.parameters)))
                burn_offset = int(offset / walkers)

            else:
                chain = info["chain"]
                table_hdu = pyfits.BinTableHDU(sampled_chain)
                burn_ofset = 0
            
            # Save the chain
            if args.save_chain_files:
                logger.info("Saving chains to {0}".format(chain_filename))
                primary_hdu = pyfits.PrimaryHDU()
                hdulist = pyfits.HDUList([primary_hdu, table_hdu])
                hdulist.writeto(chain_filename, clobber=True)

            else:
                logger.warn("Chain will not be saved to disk.")

            # Write the results to file.
            logger.info("Saving results to {0}".format(output("result.json")))
            with open(output("result.json"), "wb+") as fp:
                json.dump(metadata, fp, indent=2)

            # Close sampler pool
            if model.configuration["settings"].get("threads", 1) > 1:
                sampler.pool.close()
                sampler.pool.join()

            # Save sampler state
            with open(output("model.state"), "wb+") as fp:
                pickle.dump([
                    sampler.chain[:, -1, :],
                    sampler.lnprobability[:, -1],
                    sampler.random_state
                ], fp, -1)

            # Plot results
            if args.plotting:

                # Some filenames
                chain_plot_filename = output("chain.{0}".format(args.plot_format))
                acceptance_plot_filename = output("acceptance.{0}".format(args.plot_format))
                corner_plot_filename = output("corner.{0}".format(args.plot_format))
                pp_spectra_plot_filename = output("ml-spectra.{0}".format(args.plot_format))
                
                # Plot the mean acceptance fractions
                fig, ax = plt.subplots()
                ax.plot(info["mean_acceptance_fractions"], color="k", lw=2)
                ax.axvline(model.configuration["settings"]["burn"], linestyle=":", color="k")
                ax.set_xlabel("Step")
                ax.set_ylabel("$\langle{}a_f\\rangle$")
                fig.savefig(acceptance_plot_filename)
                logger.info("Created figure {0}".format(acceptance_plot_filename))

                # Plot the chains
                fig = sick.plot.chains(chain, labels=sick.utils.latexify(model.parameters),
                    burn_in=model.configuration["settings"]["burn"] + burn_offset, truth_color='r',
                    truths=[posteriors[parameter][0] for parameter in model.parameters])
                fig.savefig(chain_plot_filename)
                logger.info("Created figure {0}".format(chain_plot_filename))

                # Make a corner plot with just the astrophysical parameters
                indices = np.array([model.parameters.index(parameter) for parameter in model.grid_points.dtype.names])
                fig = sick.plot.corner(sampler.chain.reshape(-1, len(model.parameters))[:, indices],
                    labels=sick.utils.latexify(model.grid_points.dtype.names), truth_color='r',
                    quantiles=[.16, .50, .84], verbose=False,
                    truths=[posteriors[parameter][0] for parameter in model.grid_points.dtype.names])
                fig.savefig(corner_plot_filename)
                logger.info("Created figure {0}".format(corner_plot_filename))

                # Plot the autocorrelation
                fig = sick.plot.autocorrelation(sampler.chain)
                fig.savefig(autocorrelation_filename)
                logger.info("Created figure {0}".format(autocorrelation_filename))

                # Plot some spectra
                fig = sick.plot.projection(model, spectra, sampler=sampler)
                fig.savefig(pp_spectra_plot_filename)
                logger.info("Created figure {0}".format(pp_spectra_plot_filename))

                # Closing the figures isn't enough; matplotlib leaks memory
                plt.close("all")

            # Delete some things
            del sampler, chain, primary_hdu, table_hdu, hdulist

        # We can only resume the state from a single object
        break
    logger.info("Fin.")


def cache(args):
    """ Cache a model. """

    if not os.path.exists(args.model):
        raise IOError("model filename {0} does not exist".format(args.model))

    model = sick.models.Model(args.model)
    cached_configuration = model.cache(
        args.grid_points_filename, args.fluxes_filename, clobber=args.clobber)

    model.configuration = cached_configuration
    model.save(args.model, True)

    logging.info("Updated model filename {0} to include cached data.".format(
        args.model))
    return True
 

def download(args):
    """ Download requested files. """

    # Get the current list of model grids
    cached_model_list = requests.get(CACHED_MODEL_GRID_URL).json()
    message = \
        "{0}: {1}\n"\
        "\t{2}\n"\
        "\tADS Reference: {3}\n\n"

    def exit_without_download():
        sys.stdout.write("No model downloaded.\n")
        sys.exit(-1)

    if args.model_grid_name == "list":
        # Just print out all of the available ones. Follow pip-style.
        sys.stdout.write("Found {0} cached sick models online:\n\n".format(
            len(cached_model_list)))
        for model in cached_model_list:
            sys.stdout.write(message.format(model["short_name"],
                model["long_name"], "\n\t".join(wrap(model["description"])),
                model["ads_reference"]))

    else:
        # Look for the specific model.
        cached_model_names = [model["short_name"].lower() \
            for model in cached_model_list]

        requested_model_name = args.model_grid_name.lower()
        if requested_model_name not in cached_model_names:
            sys.stdout.write("No cached model matching name '{0}' found. Use " \
                "'sick get list' to retrieve the current list of cached models"\
                " available online.\n".format(requested_model_name))
            sys.exit(-1)

        else:
            # Confirm the selection
            model = cached_model_list[cached_model_names.index(requested_model_name)]
            sys.stdout.write("Found {0} model:\n\n".format(model["short_name"]))
            sys.stdout.write(message.format(model["short_name"],
                model["long_name"], "\n\t".join(wrap(model["description"])),
                model["ads_reference"]))
            sys.stdout.write("Download {0} model? [y/N]".format(model["short_name"]))
            confirm = raw_input().lower().strip()
            if len(confirm) > 0 and confirm[0] == "y":

                # Check that we won't overwrite anything.
                filename = model["download_link"].split("/")[-1]
                if os.path.exists(filename):
                    sys.stdout.write("Clobber existing file {0}? [y/N]".format(
                        filename))
                    confirm = raw_input().lower().strip()
                    if 1 > len(confirm) or confirm[0] != "y":
                        exit_without_download()

                # Once downloaded, it could overwrite files in a directory:
                if os.path.exists(model["short_name"]):
                    sys.stdout.write("This may overwrite files in pre-existing"\
                        " folder {0}/ -- is that OK? [y/N]".format(model["short_name"]))
                    confirm = raw_input().lower().strip()
                    if 1 > len(confirm) or confirm[0] != "y":
                        exit_without_download()

                # OK, download it.
                sys.stdout.write("Downloading {0} model...\n".format(
                    model["short_name"]))
                filename = download_file(model["download_link"])

                # Now untar it to a new directory.
                with tarfile.open(filename, "r") as tarball:
                    tarball.extractall(path=model["short_name"])
                sys.stdout.write("Extracted files to {0}/\n".format(model["short_name"]))

                # Remove the tarball
                os.remove(filename)

            else:
                exit_without_download()


<<<<<<< HEAD

def solve(args):
    """
    Calculate posterior probability distributions for model parameters given 
    the data.
    """
=======
def _check_analysis_args(args):
    """ Perform some analysis checks """
>>>>>>> 6e4d999f

    if not os.path.exists(args.model):
        raise IOError("model filename {0} does not exist.".format(args.model))

    if args.plotting:
        fig = plt.figure()
        available = fig.canvas.get_supported_filetypes().keys()
        plt.close(fig)

        if args.plot_format.lower() not in available:
            raise ValueError("plotting format {0} not available: Options are: "\
                "{1}".format(args.plot_format.lower(), ", ".join(available)))

<<<<<<< HEAD
    all_spectra = map(sick.specutils.Spectrum.load, args.spectrum_filenames)
=======
    return None


def _default_output_prefix(filenames):

    if isinstance(filenames, (str, )):
        filenames = [filenames]

    if os.path.exists(os.path.commonprefix(filenames)):
        common_prefix, ext = os.path.splitext(os.path.commonprefix(map(os.path.basename, filenames)))
    else:
        common_prefix = os.path.commonprefix(map(os.path.basename, filenames)).rstrip("_-.")
    return common_prefix


def _parse_and_load_spectra(args):
    """ Parse and load the spectra from the arguments provided. """

    all_spectra = [sick.specutils.Spectrum.load(filename) for filename in args.spectra]
>>>>>>> 6e4d999f

    # Possibilities:
    # (1) Many spectra for single star [default behaviour]
    # (2) Single spectrum for many stars [indicated by --multi-sources]
    # (3) Many spectra for many stars [indicated by --multi-plexing]

    # Possibility (3): Are the input FITS files multiplexed spectra?
    if args.multiplexing:

        # This implies multiple sources.
        if len(set(map(len, all_spectra))) > 1:
            raise IOError("input filenames contain different number of spectra")

        sources = []
        num_channels, num_sources = len(all_spectra), len(all_spectra[0])
        for i in xrange(num_sources):
            sources.append([all_spectra[j][i] for j in xrange(num_channels)])

    elif args.multiple_sources:
        # Possibility (2): Single spectrum for many stars. Each spectrum is a
        # different source.
        sources = [[each] for each in all_spectra]

    else:
<<<<<<< HEAD
        # Possibility (1): Many spectra for single star
        sources = [all_spectra]
=======
        # Sort the spectra by wavelength
        all_spectra.sort(key=lambda s: np.mean(s.disp))
        all_spectra = [all_spectra]
>>>>>>> 6e4d999f

    return all_spectra


def optimise(args):
    """ Optimise the model parameters given the data (no MCMC). """

    # Make some checks
    _check_analysis_args(args)

    # Load the model and the data
    model = sick.models.Model(args.model)
    all_spectra = _parse_and_load_spectra(args)

    # Display some information about the model
    logger.info("Model information: {0}".format(model))
    logger.info("Configuration:")
    map(logger.info, yaml.dump(model.configuration).split("\n"))

    # Define headers that we want in the results filename 
    default_headers = ("RA", "DEC", "COMMENT", "ELAPSED", "FIBRE_NUM", "LAT_OBS",
<<<<<<< HEAD
        "LONG_OBS", "MAGNITUDE","NAME", "OBJECT", "RO_GAIN", "RO_NOISE", "UTDATE",
        "UTEND", "UTSTART", )
=======
        "LONG_OBS", "MAGNITUDE","NAME", "OBJECT", "RO_GAIN", "RO_NOISE", "UTEND",
        "UTDATE", "UTSTART", )
>>>>>>> 6e4d999f
    default_metadata = {
        "model": model.hash, 
        # [TODO] input_filenames may be char-limited for possibility #2
        "input_filenames": ", ".join(args.spectrum_filenames),
        "sick_version": sick.__version__,
    }

    # For each source, solve
    for i, spectra in enumerate(sources, start=1):

<<<<<<< HEAD
=======
        # Force spectra as a list
        if not isinstance(spectra, (list, tuple)):
            spectra = [spectra]

>>>>>>> 6e4d999f
        logger.info("Starting on object #{0} (RA {1}, DEC {2} -- {3})".format(i,
            spectra[0].headers.get("RA", "None"),
            spectra[0].headers.get("DEC", "None"),
            spectra[0].headers.get("OBJECT", "Unknown")))

        # Create metadata and put header information in
        if args.skip > i - 1:
            logger.info("Skipping object #{0}".format(i))
            continue

        # Check to see whether we should skip this source entirely
        if  args.number_to_solve != "all" \
        and i > (int(args.number_to_solve) + args.skip):
            logger.info("We have analysed {0} spectra. Exiting..".format(
                args.number_to_solve))
            break

        # Create reasonable output filename prefixes
        if args.multiplexing:
            # COMMON_MULTIPLEX_FILENAME-NUM-DESC.EXT
            output = lambda x: os.path.join(args.output_dir, "-".join([
                os.path.commonprefix(map(os.path.basename, args.spectra)), 
                str(i), x]))

        elif args.multiple_sources:
            # INPUT_FILENAME_WITHOUT_EXT-DESC.EXT
            output = lambda x: os.path.join(args.output_dir, 
                "-".join([os.path.splitext(args.spectrum_filenames[i])[0], x]))

        else:
            # COMMON_FILENAME-DESC.EXT
            output = lambda x: os.path.join(args.output_dir, "-".join([
                os.path.commonprefix(map(os.path.basename, args.spectra)), x]))

<<<<<<< HEAD
        # Does a solution already exist for this star? Can we clobber it?
        if os.path.exists(output("result.json")) and not args.clobber:
            logger.info("Skipping object #{0} as a results file already exists"\
                " ({1}) and we have been asked not to clobber it".format(
                    i, output("result.json")))
            continue

        # Create the metadata
=======
        # Does a solution already exist for this star? If so are we authorised to clobber it?
        if os.path.exists(output("result.json")):
            if not args.clobber:
                logger.info("Skipping object #{0} as a results file already exists"\
                    " ({1}) and we have been asked not to clobber it".format(
                        i, output("result.json")))
                continue
            else:
                logger.info("Overwriting existing file {0}".format(output("result.json")))

        metadata = {}
        header_columns = []
        for header in default_headers:
            if header not in spectra[0].headers: continue
            header_columns.append(header)
            metadata[header] = spectra[0].headers[header]

        # Set defaults for metadata
        metadata.update({"run_id": i})
        metadata.update(default_metadata)

        op_kwargs = model.configuration.get("optimise_settings", {})

        try:
            p0 = sick.random_scattering(spectra, model)
            opt_parameters, info = sick.optimise(p0, spectra, model, **op_kwargs)

        except:
            logger.exception("Failed to analyse #{0}:".format(i))
            if args.debug: raise

        else:
            
            # Update results with the posteriors
            logger.info("Optimised parameters:")
            max_parameter_len = max(map(len, model.parameters))
            for parameter in model.parameters:

                optimised_value = opt_parameters[parameter]
                logger.info("    {0} (opt): {1:.2e}".format(
                    parameter.rjust(max_parameter_len), optimised_value))

                metadata.update({
                    parameter: optimised_value,
                    "u_maxabs_{0}".format(parameter): np.nan,
                    "u_pos_{0}".format(parameter): np.nan,
                    "u_neg_{0}".format(parameter): np.nan,
                })

            # Save information related to the data
            metadata.update(dict(
                [("mean_flux_channel_{0}".format(k), 
                    np.mean(spectrum.flux[np.isfinite(spectrum.flux)])) \
                    for k, spectrum in enumerate(spectra)]
            ))

            # Save information related to the analysis
            metadata.update({
                "reduced_chi_sq": info["reduced_chi_sq"],
                "warnflag": info["warnflag"],
                "maximum_log_likelihood": -info["fopt"],
                "chain_filename": "",
                "time_elapsed": info["time_elapsed"],
                "final_mean_acceptance_fraction": np.nan,
                "model_configuration": model.configuration
            })
            
            # Write the result to disk
            logger.info("Saving results to {0}".format(output("result.json")))
            with open(output("result.json"), "wb+") as fp:
                json.dump(metadata, fp, indent=2)

            # Plot results
            if args.plotting:

                # Some filenames
                opt_spectra_filename = output("opt-spectra.{0}".format(args.plot_format))
                
                # Plot some spectra
                fig = sick.plot.projection(model, spectra, optimised_theta=opt_parameters)
                fig.savefig(opt_spectra_filename)
                logger.info("Created figure {0}".format(opt_spectra_filename))
                
                # Closing the figures isn't enough; matplotlib leaks memory
                plt.close("all")

    logger.info("Fin.")


def solve(args):
    """ 
    Calculate posterior probability distributions for model parameters,
    given the data.
    """

    # Make some checks
    _check_analysis_args(args)

    # Load the model and the data
    model = sick.models.Model(args.model)
    all_spectra = _parse_and_load_spectra(args)

    # Display some information about the model
    logger.info("Model information: {0}".format(model))
    logger.info("Configuration:")
    map(logger.info, yaml.dump(model.configuration).split("\n"))

    # Define headers that we want in the results filename 
    default_headers = ("RA", "DEC", "COMMENT", "ELAPSED", "FIBRE_NUM", "LAT_OBS",
        "LONG_OBS", "MAGNITUDE","NAME", "OBJECT", "RO_GAIN", "RO_NOISE", "UTEND",
        "UTDATE", "UTSTART", )
    default_metadata = {
        "model": model.hash, 
        "input_filenames": ", ".join(args.spectra),
        "sick_version": sick.__version__,
    }

    # For each source, solve
    for i, spectra in enumerate(all_spectra, start=1):

        # Force spectra as a list
        if not isinstance(spectra, (list, tuple)):
            spectra = [spectra]

        logger.info("Starting on object #{0} (RA {1}, DEC {2} -- {3})".format(i,
            spectra[0].headers.get("RA", "None"),
            spectra[0].headers.get("DEC", "None"),
            spectra[0].headers.get("OBJECT", "Unknown")))

        # Create metadata and put header information in
        if args.skip > i - 1:
            logger.info("Skipping object #{0}".format(i))
            continue

        if args.number_to_solve != "all" and i > (int(args.number_to_solve) + args.skip):
            logger.info("We have analysed {0} spectra. Exiting..".format(args.number_to_solve))
            break

        # If there are many spectra to analyse, include the run ID in the output filenames.
        if len(all_spectra) > 1:
            output = lambda x: os.path.join(args.output_dir,
                "-".join([args.filename_prefix, str(i), x]))
        else:
            output = lambda x: os.path.join(args.output_dir,
                "-".join([args.filename_prefix, x]))

        # Does a solution already exist for this star? If so are we authorised to clobber it?
        if os.path.exists(output("result.json")):
            if not args.clobber:
                logger.info("Skipping object #{0} as a results file already exists"\
                    " ({1}) and we have been asked not to clobber it".format(i,
                        output("result.json")))
                continue
            else:
                logger.warn("Overwriting existing file {0}".format(output("result.json")))


>>>>>>> 6e4d999f
        metadata = {}
        header_columns = []
        for header in default_headers:
            if header not in spectra[0].headers: continue
            header_columns.append(header)
            metadata[header] = spectra[0].headers[header]

        metadata.update({"run_id": i})
        metadata.update(default_metadata)
        
        try:
            posteriors, sampler, info = sick.solve(spectra, model)

        except:
            logger.exception("Failed to analyse #{0}:".format(i))
            if args.debug: raise

        else:
            
            # Update results with the posteriors
            logger.info("Posteriors:")
            max_parameter_len = max(map(len, model.parameters))
            for parameter in model.parameters:
                posterior_value, pos_uncertainty, neg_uncertainty = posteriors[parameter]
                logger.info("    {0}: {1:.2e} (+{2:.2e}, -{3:.2e})".format(
                    parameter.rjust(max_parameter_len), posterior_value, 
                    pos_uncertainty, neg_uncertainty))

                metadata.update({
                    parameter: posterior_value,
                    "u_maxabs_{0}".format(parameter): np.abs([
                            neg_uncertainty,
                            pos_uncertainty
                        ]).max(),
                    "u_pos_{0}".format(parameter): pos_uncertainty,
                    "u_neg_{0}".format(parameter): neg_uncertainty,
                })

            # Save information related to the data
            metadata.update(dict(
                [("mean_flux_channel_{0}".format(k), \
                    np.mean(spectrum.flux[np.isfinite(spectrum.flux)])) \
                    for k, spectrum in enumerate(spectra)]
            ))

            # Save information related to the analysis
            chain_filename = output("chain.fits")
            metadata.update({
                "reduced_chi_sq": info["reduced_chi_sq"],
                "warnflag": info["warnflag"],
                "maximum_log_likelihood": np.max(info["lnprobability"][np.isfinite(info["lnprobability"])]),
                "chain_filename": chain_filename if args.save_chain_files else "",
                "time_elapsed": info["time_elapsed"],
                "final_mean_acceptance_fraction": info["mean_acceptance_fractions"][-1],
                "model_configuration": model.configuration
            })
            
            walkers = model.configuration["settings"]["walkers"]
            chain_length = info["chain"].shape[0] * info["chain"].shape[1]
            chain = np.core.records.fromarrays(
                np.vstack([
                    np.arange(1, 1 + chain_length),
                    np.arange(1, 1 + chain_length) % walkers,
                    info["chain"].reshape(-1, len(model.parameters)).T,
                    info["lnprobability"].reshape(-1, 1).T
                ]),
                names=["Iteration", "Sample"] + model.parameters + ["ln_likelihood"],
                formats=["i4", "i4"] + ["f8"] * (1 + len(model.parameters)))

            # Save the chain
            if args.save_chain_files:
                logger.info("Saving chains to {0}".format(chain_filename))
                primary_hdu = pyfits.PrimaryHDU()
                table_hdu = pyfits.BinTableHDU(chain)
                hdulist = pyfits.HDUList([primary_hdu, table_hdu])
                hdulist.writeto(chain_filename, clobber=True)

            else:
                logger.warn("Chain will not be saved to disk.")

            # Write the result to disk
            logger.info("Saving results to {0}".format(output("result.json")))
            with open(output("result.json"), "wb+") as fp:
                json.dump(metadata, fp, indent=2)

            # Close sampler pool
            if model.configuration["settings"].get("threads", 1) > 1:
                sampler.pool.close()
                sampler.pool.join()

            # Save sampler state
            with open(output("model.state"), "wb+") as fp:
<<<<<<< HEAD
                pickle.dump([sampler.chain[:, -1, :], sampler.lnprobability[:, -1], 
                    sampler.random_state], fp, -1)
=======
                pickle.dump([
                    sampler.chain[:, -1, :],
                    sampler.lnprobability[:, -1],
                    sampler.random_state
                ], fp, -1)
>>>>>>> 6e4d999f

            # Plot results
            if args.plotting:

                # Some filenames
                chain_plot_filename = output("chain.{0}".format(args.plot_format))
                acceptance_plot_filename = output("acceptance.{0}".format(args.plot_format))
                corner_plot_filename = output("corner.{0}".format(args.plot_format))
                pp_spectra_plot_filename = output("ml-spectra.{0}".format(args.plot_format))
                autocorrelation_filename = output("auto-correlation.{0}".format(args.plot_format))
                
                # Plot the mean acceptance fractions
                fig, ax = plt.subplots()
                ax.plot(info["mean_acceptance_fractions"], color="k", lw=2)
                ax.axvline(model.configuration["settings"]["burn"], linestyle=":", color="k")
                ax.set_xlabel("Step")
                ax.set_ylabel("$\langle{}a_f\\rangle$")
                fig.savefig(acceptance_plot_filename)
                logger.info("Created figure {0}".format(acceptance_plot_filename))

                # Plot the chains
                fig = sick.plot.chains(info["chain"], labels=sick.utils.latexify(model.parameters),
                    burn_in=model.configuration["settings"]["burn"], truth_color='r',
                    truths=[posteriors[parameter][0] for parameter in model.parameters])
                fig.savefig(chain_plot_filename)
                logger.info("Created figure {0}".format(chain_plot_filename))

                # Make a corner plot with just the astrophysical parameters
                indices = np.array([model.parameters.index(parameter) \
                    for parameter in model.grid_points.dtype.names])
                fig = sick.plot.corner(sampler.chain.reshape(-1, len(model.parameters))[:, indices],
                    labels=sick.utils.latexify(model.grid_points.dtype.names), truth_color='r',
                    quantiles=[.16, .50, .84], verbose=False,
                    truths=[posteriors[parameter][0] for parameter in model.grid_points.dtype.names])
                fig.savefig(corner_plot_filename)
                logger.info("Created figure {0}".format(corner_plot_filename))

                # Plot the autocorrelation
                fig = sick.plot.autocorrelation(sampler.chain)
                fig.savefig(autocorrelation_filename)
                logger.info("Created figure {0}".format(autocorrelation_filename))

                # Plot some spectra
                fig = sick.plot.projection(model, spectra, sampler=sampler)
                fig.savefig(pp_spectra_plot_filename)
                logger.info("Created figure {0}".format(pp_spectra_plot_filename))
                
                # Closing the figures isn't enough; matplotlib leaks memory
                plt.close("all")

            # Delete some things
            del sampler, chain
            if args.save_chain_files:
                del primary_hdu, table_hdu, hdulist

    logger.info("Fin.")


def aggregate(args):
    """ Aggregate JSON-formatted results into a single tabular FITS file. """

    if os.path.exists(args.output_filename):
        if not args.clobber:
            raise IOError("output filename {0} already exists and we have been "\
                "asked not to clobber it".format(args.output_filename))
        else:
            logger.warn("Overwriting existing filename {0}".format(args.output_filename))
    
    # Let's just assume it all aggregates from JSON to a FITS filename
    results = []
    for filename in args.result_filenames:
        with open(filename, "r") as fp:
            try:
                results.append(json.load(fp))
            except:
                logger.exception("Could not read results filename {0}".format(filename))
                if args.debug: raise
            
            else:
                logging.debug("Successfully loaded results from {0}".format(filename))

    # Get header order and sort them
    columns = results[0].keys()

    sorted_columns = []
    # Logic: RA, DEC then all other uppercase fields in alphabetical order
    # Then any other fields that have associated u_* headers in alphabetical order, as
    # well as their u_* columns
    # Then all the others in alphabetical order
    if "RA" in columns:
        sorted_columns.append("RA")

    if "DEC" in columns:
        sorted_columns.append("DEC")

    uppercase_columns = []
    parameteral_columns = []
    for column in columns:
        if column.isupper() and column not in sorted_columns: uppercase_columns.append(column)
        elif "u_pos_{0}".format(column) in columns: parameteral_columns.append(column)
    
    uppercase_columns, parameteral_columns = map(sorted, [uppercase_columns, parameteral_columns])
    all_parameteral_columns = []
    variants = ("{0}", "u_pos_{0}", "u_neg_{0}", "u_maxabs_{0}")
    for column in parameteral_columns:
        all_parameteral_columns.extend([variant.format(column) for variant in variants])

    sorted_columns.extend(uppercase_columns)
    sorted_columns.extend(all_parameteral_columns)

    other_columns = sorted(set(columns).difference(sorted_columns))
    ignore_columns = ("model_configuration", )
    sorted_columns.extend(list(set(other_columns).difference(ignore_columns)))

    # Create data types
    formats = [("f8", "|S256")[isinstance(results[-1][each], (str, unicode))] for each in sorted_columns]

    # Create table
    results_table = np.core.records.fromrecords(
        [[result.get(each, ["|S256", np.nan][formats[i] == "f8"]) \
            for i, each in enumerate(sorted_columns)] for result in results],
        names=sorted_columns, formats=formats)

    # Write results to filename 
    primary_hdu = pyfits.PrimaryHDU()
    table_hdu = pyfits.BinTableHDU(results_table)
    hdulist = pyfits.HDUList([primary_hdu, table_hdu])
    hdulist.writeto(args.output_filename, clobber=args.clobber)

    logger.info("Successfully written results from {0} sources with {1} fields to {2}".format(
        len(results), len(results[0]), args.output_filename))


def main():
    """ Parse arguments and execute a particular subparser. """

    parser = argparse.ArgumentParser(
        description="sick, the spectroscopic inference crank",
        epilog="See 'sick COMMAND -h' for more information on a specific command."\
        " Documentation and examples available at https://github.com/andycasey/sick")

    # Create subparsers
    subparsers = parser.add_subparsers(title="command", dest="command",
        description="Specify the action to perform.")

    # Create a parent subparser
    parent_parser = argparse.ArgumentParser(add_help=False)
<<<<<<< HEAD
    parent_parser.add_argument("-v", "--verbose", dest="verbose",
        action="store_true", default=False, help="Vebose mode. Logger will print"\
        " debugging messages.")
    parent_parser.add_argument("--clobber", dest="clobber", action="store_true",
        default=False, help="Overwrite existing files if they already exist.")
    parent_parser.add_argument("--debug", dest="debug", action="store_true", 
        default=False, help="Enable debug mode. Any suppressed exception during "\
        "runtime will be re-raised.")
=======
    parent_parser.add_argument("-v", "--verbose", dest="verbose", action="store_true", default=False,
        help="Vebose mode. Logger will print debugging messages.")
    parent_parser.add_argument("--clobber", dest="clobber", action="store_true", default=False,
        help="Overwrite existing results if they already exist.")
    parent_parser.add_argument("--debug", dest="debug", action="store_true", default=False,
        help="Debug mode. Any suppressed exception during runtime will be re-raised.")
>>>>>>> 6e4d999f

    # Create parser for the aggregate command
    aggregate_parser = subparsers.add_parser("aggregate", parents=[parent_parser],
        help="Aggregate JSON results into a tabular format.")
    aggregate_parser.add_argument("output_filename", type=str,
        help="Output filename to aggregate results into.")
    aggregate_parser.add_argument("result_filenames", nargs="+",
        help="The JSON result filenames to combine.")
    aggregate_parser.set_defaults(func=aggregate)

    # Create parser for the download command
    download_parser = subparsers.add_parser("download", parents=[parent_parser],
        help="Download a pre-cached model from an online repository.")
    download_parser.add_argument("model_grid_name", nargs="?",
        help="The name of the pre-cached model grid to download, or 'list' (de"\
            "fault) to see what pre-cached models are available.", default="list")
    download_parser.set_defaults(func=download)

    # Create parser for the optimise command
    optimise_parser = subparsers.add_parser("optimise", parents=[parent_parser],
        help="Numerically optimise the model parameters, given the data.")
    optimise_parser.add_argument("model", type=str,
        help="The model filename in YAML- or JSON-style formatting.")
    optimise_parser.add_argument("spectra", nargs="+",
        help="Filenames of (observed) spectroscopic data.")
    optimise_parser.add_argument("-o", "--output-dir", dest="output_dir", nargs="?",
        type=str, default=os.getcwd(),
        help="Directory where to save output files to.")
    optimise_parser.add_argument("--filename-prefix", "-p", dest="filename_prefix",
        type=str, help="The filename prefix to use for all output files.")
    optimise_parser.add_argument("--multi-channel", "-mc", dest="multiple_channels",
        action="store_true", default=False,
        help="Use if each source has multiple spectral channels. Default is false, implying that "
        "any additional spectra refers to a different source.")
    optimise_parser.add_argument("-n", "--number-to-solve", dest="number_to_solve", default="all",
        help="Specify the number of sources to optimise. Default is to optimise for %(default)s sources.")
    optimise_parser.add_argument("-s", "--skip", dest="skip", action="store", type=int, default=0,
        help="Number of sources to skip (default: %(default)s)")
    optimise_parser.add_argument("--no-plots", dest="plotting", action="store_false", default=True,
        help="Disable plotting.")
    optimise_parser.add_argument("--plot-format", "-pf", dest="plot_format", action="store", type=str,
        default="png", help="Format for output plots (default: %(default)s)")
    optimise_parser.set_defaults(func=optimise)

    # Create parser for the solve command
    solve_parser = subparsers.add_parser("solve", parents=[parent_parser],
        help="Compute posterior probability distributions for the model "\
        "parameters, given the data.")
    solve_parser.add_argument("model", type=str,
        help="The model filename in YAML- or JSON-style formatting.")
    solve_parser.add_argument("spectrum_filenames", nargs="+",
        help="Filenames of (observed) spectroscopic data.")
<<<<<<< HEAD
    solve_parser.add_argument("-o", "--output-dir", dest="output_dir", nargs="?",
        type=str, default=os.getcwd(), help="Directory for output files.")

    solve_parser.add_argument("--multi-sources", dest="multiple_sources",
        action="store_true", default=False, help="Each spectrum is considered "\
        "a different source.")
    solve_parser.add_argument("--multi-plexing", dest="multiplexing",
        action="store_true", default=False, help="Specify that each FITS file "\
        "contains a single channel of spectrum for many stars. Multiplexing "\
        "implies --multi-sources to be true.")
    solve_parser.add_argument("-n", "--number-to-solve", dest="number_to_solve",
        default="all", help="Specify the number of sources to solve. This is "\
        "only applicable when --multi-sources or --multi-plexing is used. The "\
        "default is to solve for %(default)s sources.")
    solve_parser.add_argument("-s", "--skip", dest="skip", action="store", 
        type=int, default=0, help="Number of sources to skip. This is only "\
        "applicable when --multi-sources or --multi-plexing is used. Default: "\
        "%(default)s)")
    solve_parser.add_argument("--no-plots", dest="plotting", action="store_false",
        default=True, help="Disable plotting.")
    solve_parser.add_argument("--plot-format", "-pf", dest="plot_format", 
        action="store", type=str, default="jpg", help="Format for output plots"\
        " (default: %(default)s). Available formats are (case insensitive):" \
        " PDF, JPG, PNG, EPS")
=======
    solve_parser.add_argument("-o", "--output-dir", dest="output_dir", nargs="?", type=str,
        default=os.getcwd(),
        help="Directory where to save output files to.")
    solve_parser.add_argument("--filename-prefix", "-p", dest="filename_prefix",
        type=str, help="The filename prefix to use for all output files.")
    solve_parser.add_argument("--multi-channel", "-mc", dest="multiple_channels",
        action="store_true", default=False,
        help="Use if each source has multiple spectral channels. Default is false, implying that "
        "any additional spectra refers to a different source.")
    solve_parser.add_argument("-n", "--number-to-solve", dest="number_to_solve", default="all",
        help="Specify the number of sources to solve. Default is to solve for %(default)s sources.")
    solve_parser.add_argument("-s", "--skip", dest="skip", action="store", type=int, default=0,
        help="Number of sources to skip (default: %(default)s)")
    solve_parser.add_argument("--no-chain-files", dest="save_chain_files",
        help="Do not save the chains.", action="store_false", default=True)
    solve_parser.add_argument("--no-plots", dest="plotting", action="store_false", default=True,
        help="Disable plotting.")
    solve_parser.add_argument("--plot-format", "-pf", dest="plot_format", action="store", type=str,
        default="png", help="Format for output plots (default: %(default)s)")
>>>>>>> 6e4d999f
    solve_parser.set_defaults(func=solve)

    # Create parser for the resume command
    resume_parser = subparsers.add_parser("resume", parents=[parent_parser],
        help="Resume MCMC simulation from a previously calculated state.")
    resume_parser.add_argument("model", type=str,
        help="The model filename in YAML- or JSON-style formatting.")
    resume_parser.add_argument("state_filename", type=str,
        help="The filename containing the pickled MCMC state.")
    resume_parser.add_argument("burn", type=int,
        help="The number of MCMC steps to burn.")
    resume_parser.add_argument("sample", type=int,
        help="The number of MCMC steps to sample after burn-in.")
    resume_parser.add_argument("spectrum_filenames", nargs="+",
        help="Filenames of (observed) spectroscopic data.")
    resume_parser.add_argument("-o", "--output-dir", dest="output_dir", nargs="?", type=str,
        default=os.getcwd(),
        help="Directory where to save output files to.")
<<<<<<< HEAD
=======
    resume_parser.add_argument("--filename-prefix", "-p", dest="filename_prefix",
        type=str, help="The filename prefix to use for the output files.")
>>>>>>> 6e4d999f
    resume_parser.add_argument("--multi-channel", "-mc", dest="multiple_channels",
        action="store_true", default=False,
        help="Use if each source has multiple spectral channels. Default is false, implying that "
        "any additional spectra refers to a different source.")
    resume_parser.add_argument("-s", "--skip", dest="skip", action="store", type=int, default=0,
        help="Number of sources to skip (default: %(default)s)")
    resume_parser.add_argument("--no-plots", dest="plotting", action="store_false", default=True,
        help="Disable plotting.")
    resume_parser.add_argument("--plot-format", "-pf", dest="plot_format", action="store", type=str,
        default="png", help="Format for output plots (default: %(default)s)")
    resume_parser.set_defaults(func=resume)

    cache_parser = subparsers.add_parser("cache", parents=[parent_parser],
        help="Cache the provided model for fast access at run-time.")
    cache_parser.add_argument("model", type=str,
        help="The (YAML- or JSON-formatted) model filename.")
    cache_parser.add_argument("grid_points_filename", type=str,
        help="The filename to cache the grid point information to.")
    cache_parser.add_argument("fluxes_filename", type=str,
        help="The filename to cache the fluxes into.")
    cache_parser.set_defaults(func=cache)

    # Parse arguments and specify logging level
    args = parser.parse_args()
    logger.setLevel(logging.DEBUG if args.verbose else logging.INFO)

    # Create a default filename prefix based on the input filename arguments
    if args.command.lower() in ("solve", "optimise", "resume") \
    and args.filename_prefix is None:
        args.filename_prefix = _default_output_prefix(args.spectra)

    return args.func(args)

if __name__ == "__main__":
    main()<|MERGE_RESOLUTION|>--- conflicted
+++ resolved
@@ -74,30 +74,7 @@
             raise ValueError("plotting format '{0}' not available: Options are: {1}".format(
                 args.plot_format.lower(), ", ".join(available)))
 
-<<<<<<< HEAD
-    all_spectra = [sick.specutils.Spectrum.load(filename) for filename in args.spectrum_filenames]
-
-    # Are there multiple spectra for each source?
-    if args.multiple_channels:
-        # If so, they should all have the same length (e.g. same number of objects)
-        if len(set(map(len, all_spectra))) > 1:
-            raise IOError("filenames contain different number of spectra")
-
-        # OK, they have the same length. They are probably apertures of the same
-        # stars. Let's join them properly
-        sorted_spectra = []
-        num_stars, num_apertures = len(all_spectra[0]), len(all_spectra)
-        for i in range(num_stars):
-            sorted_spectra.append([all_spectra[j][i] for j in range(num_apertures)])
-
-        all_spectra = sorted_spectra
-    else:
-        all_spectra = [all_spectra]
-
-     # Load the model
-=======
     # Load the model and the data
->>>>>>> 6e4d999f
     model = sick.models.Model(args.model)
     all_spectra = _parse_and_load_spectra(args)
 
@@ -409,17 +386,8 @@
                 exit_without_download()
 
 
-<<<<<<< HEAD
-
-def solve(args):
-    """
-    Calculate posterior probability distributions for model parameters given 
-    the data.
-    """
-=======
 def _check_analysis_args(args):
     """ Perform some analysis checks """
->>>>>>> 6e4d999f
 
     if not os.path.exists(args.model):
         raise IOError("model filename {0} does not exist.".format(args.model))
@@ -433,9 +401,6 @@
             raise ValueError("plotting format {0} not available: Options are: "\
                 "{1}".format(args.plot_format.lower(), ", ".join(available)))
 
-<<<<<<< HEAD
-    all_spectra = map(sick.specutils.Spectrum.load, args.spectrum_filenames)
-=======
     return None
 
 
@@ -455,7 +420,6 @@
     """ Parse and load the spectra from the arguments provided. """
 
     all_spectra = [sick.specutils.Spectrum.load(filename) for filename in args.spectra]
->>>>>>> 6e4d999f
 
     # Possibilities:
     # (1) Many spectra for single star [default behaviour]
@@ -480,16 +444,10 @@
         sources = [[each] for each in all_spectra]
 
     else:
-<<<<<<< HEAD
         # Possibility (1): Many spectra for single star
         sources = [all_spectra]
-=======
-        # Sort the spectra by wavelength
-        all_spectra.sort(key=lambda s: np.mean(s.disp))
-        all_spectra = [all_spectra]
->>>>>>> 6e4d999f
-
-    return all_spectra
+
+    return sources
 
 
 def optimise(args):
@@ -509,13 +467,8 @@
 
     # Define headers that we want in the results filename 
     default_headers = ("RA", "DEC", "COMMENT", "ELAPSED", "FIBRE_NUM", "LAT_OBS",
-<<<<<<< HEAD
-        "LONG_OBS", "MAGNITUDE","NAME", "OBJECT", "RO_GAIN", "RO_NOISE", "UTDATE",
-        "UTEND", "UTSTART", )
-=======
         "LONG_OBS", "MAGNITUDE","NAME", "OBJECT", "RO_GAIN", "RO_NOISE", "UTEND",
         "UTDATE", "UTSTART", )
->>>>>>> 6e4d999f
     default_metadata = {
         "model": model.hash, 
         # [TODO] input_filenames may be char-limited for possibility #2
@@ -526,13 +479,6 @@
     # For each source, solve
     for i, spectra in enumerate(sources, start=1):
 
-<<<<<<< HEAD
-=======
-        # Force spectra as a list
-        if not isinstance(spectra, (list, tuple)):
-            spectra = [spectra]
-
->>>>>>> 6e4d999f
         logger.info("Starting on object #{0} (RA {1}, DEC {2} -- {3})".format(i,
             spectra[0].headers.get("RA", "None"),
             spectra[0].headers.get("DEC", "None"),
@@ -567,16 +513,6 @@
             output = lambda x: os.path.join(args.output_dir, "-".join([
                 os.path.commonprefix(map(os.path.basename, args.spectra)), x]))
 
-<<<<<<< HEAD
-        # Does a solution already exist for this star? Can we clobber it?
-        if os.path.exists(output("result.json")) and not args.clobber:
-            logger.info("Skipping object #{0} as a results file already exists"\
-                " ({1}) and we have been asked not to clobber it".format(
-                    i, output("result.json")))
-            continue
-
-        # Create the metadata
-=======
         # Does a solution already exist for this star? If so are we authorised to clobber it?
         if os.path.exists(output("result.json")):
             if not args.clobber:
@@ -733,8 +669,6 @@
             else:
                 logger.warn("Overwriting existing file {0}".format(output("result.json")))
 
-
->>>>>>> 6e4d999f
         metadata = {}
         header_columns = []
         for header in default_headers:
@@ -827,16 +761,11 @@
 
             # Save sampler state
             with open(output("model.state"), "wb+") as fp:
-<<<<<<< HEAD
-                pickle.dump([sampler.chain[:, -1, :], sampler.lnprobability[:, -1], 
-                    sampler.random_state], fp, -1)
-=======
                 pickle.dump([
                     sampler.chain[:, -1, :],
                     sampler.lnprobability[:, -1],
                     sampler.random_state
                 ], fp, -1)
->>>>>>> 6e4d999f
 
             # Plot results
             if args.plotting:
@@ -984,7 +913,6 @@
 
     # Create a parent subparser
     parent_parser = argparse.ArgumentParser(add_help=False)
-<<<<<<< HEAD
     parent_parser.add_argument("-v", "--verbose", dest="verbose",
         action="store_true", default=False, help="Vebose mode. Logger will print"\
         " debugging messages.")
@@ -993,14 +921,6 @@
     parent_parser.add_argument("--debug", dest="debug", action="store_true", 
         default=False, help="Enable debug mode. Any suppressed exception during "\
         "runtime will be re-raised.")
-=======
-    parent_parser.add_argument("-v", "--verbose", dest="verbose", action="store_true", default=False,
-        help="Vebose mode. Logger will print debugging messages.")
-    parent_parser.add_argument("--clobber", dest="clobber", action="store_true", default=False,
-        help="Overwrite existing results if they already exist.")
-    parent_parser.add_argument("--debug", dest="debug", action="store_true", default=False,
-        help="Debug mode. Any suppressed exception during runtime will be re-raised.")
->>>>>>> 6e4d999f
 
     # Create parser for the aggregate command
     aggregate_parser = subparsers.add_parser("aggregate", parents=[parent_parser],
@@ -1053,10 +973,8 @@
         help="The model filename in YAML- or JSON-style formatting.")
     solve_parser.add_argument("spectrum_filenames", nargs="+",
         help="Filenames of (observed) spectroscopic data.")
-<<<<<<< HEAD
     solve_parser.add_argument("-o", "--output-dir", dest="output_dir", nargs="?",
         type=str, default=os.getcwd(), help="Directory for output files.")
-
     solve_parser.add_argument("--multi-sources", dest="multiple_sources",
         action="store_true", default=False, help="Each spectrum is considered "\
         "a different source.")
@@ -1078,27 +996,6 @@
         action="store", type=str, default="jpg", help="Format for output plots"\
         " (default: %(default)s). Available formats are (case insensitive):" \
         " PDF, JPG, PNG, EPS")
-=======
-    solve_parser.add_argument("-o", "--output-dir", dest="output_dir", nargs="?", type=str,
-        default=os.getcwd(),
-        help="Directory where to save output files to.")
-    solve_parser.add_argument("--filename-prefix", "-p", dest="filename_prefix",
-        type=str, help="The filename prefix to use for all output files.")
-    solve_parser.add_argument("--multi-channel", "-mc", dest="multiple_channels",
-        action="store_true", default=False,
-        help="Use if each source has multiple spectral channels. Default is false, implying that "
-        "any additional spectra refers to a different source.")
-    solve_parser.add_argument("-n", "--number-to-solve", dest="number_to_solve", default="all",
-        help="Specify the number of sources to solve. Default is to solve for %(default)s sources.")
-    solve_parser.add_argument("-s", "--skip", dest="skip", action="store", type=int, default=0,
-        help="Number of sources to skip (default: %(default)s)")
-    solve_parser.add_argument("--no-chain-files", dest="save_chain_files",
-        help="Do not save the chains.", action="store_false", default=True)
-    solve_parser.add_argument("--no-plots", dest="plotting", action="store_false", default=True,
-        help="Disable plotting.")
-    solve_parser.add_argument("--plot-format", "-pf", dest="plot_format", action="store", type=str,
-        default="png", help="Format for output plots (default: %(default)s)")
->>>>>>> 6e4d999f
     solve_parser.set_defaults(func=solve)
 
     # Create parser for the resume command
@@ -1117,11 +1014,8 @@
     resume_parser.add_argument("-o", "--output-dir", dest="output_dir", nargs="?", type=str,
         default=os.getcwd(),
         help="Directory where to save output files to.")
-<<<<<<< HEAD
-=======
     resume_parser.add_argument("--filename-prefix", "-p", dest="filename_prefix",
         type=str, help="The filename prefix to use for the output files.")
->>>>>>> 6e4d999f
     resume_parser.add_argument("--multi-channel", "-mc", dest="multiple_channels",
         action="store_true", default=False,
         help="Use if each source has multiple spectral channels. Default is false, implying that "
