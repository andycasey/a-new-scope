# coding: utf-8

""" Spectroscopic inference of astrophysical quantities """

__author__ = "Andy Casey <arc@ast.cam.ac.uk>"
__version__ = "0.09dev"

__all__ = ["config", "Model", "specutils", "Spectrum", "utils"]

<<<<<<< HEAD
=======
import logging

import specutils
>>>>>>> 9c89b5a3
from analysis import solve
from models import Model
from specutils import Spectrum

import specutils<|MERGE_RESOLUTION|>--- conflicted
+++ resolved
@@ -7,14 +7,13 @@
 
 __all__ = ["config", "Model", "specutils", "Spectrum", "utils"]
 
-<<<<<<< HEAD
-=======
 import logging
 
-import specutils
->>>>>>> 9c89b5a3
 from analysis import solve
 from models import Model
 from specutils import Spectrum
 
-import specutils+import specutils
+
+logging.basicConfig(level=logging.INFO)
+logger = logging.getLogger("scope")